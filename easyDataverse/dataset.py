import json
import os
from json import dumps
from typing import Dict, List, Optional

import nob
import xmltodict
import yaml
from pydantic import BaseModel, ConfigDict, Field, HttpUrl

from dvuploader import File, add_directory

from easyDataverse.base import DataverseBase
from easyDataverse.uploader import update_dataset, upload_to_dataverse
from easyDataverse.utils import YAMLDumper

# These may be inferred from the collection
# in the future, but for now the basic fields
# are required.
REQUIRED_FIELDS = [
    "citation/title",
    "citation/author/authorName",
    "citation/datasetContact/datasetContactName",
    "citation/datasetContact/datasetContactEmail",
    "citation/dsDescription/dsDescriptionValue",
    "citation/subject",
]


class Dataset(BaseModel):
    model_config = ConfigDict(
        extra="allow",
    )

    metadatablocks: Dict[str, DataverseBase] = dict()
    p_id: Optional[str] = None
    files: List[File] = Field(default_factory=list)

    API_TOKEN: Optional[str] = Field(None)
    DATAVERSE_URL: Optional[HttpUrl] = Field(None)

    # ! Adders
    def add_metadatablock(self, metadatablock: DataverseBase) -> None:
        """Adds a metadatablock object to the dataset if it is of 'DataverseBase' type and has a metadatablock name"""

        # Check if the metadatablock is of 'DataverseBase' type
        if issubclass(metadatablock.__class__, DataverseBase) is False:
            raise TypeError(
                f"Expected class of type 'DataverseBase', got '{metadatablock.__class__.__name__}'"
            )

        if hasattr(metadatablock, "_metadatablock_name") is False:
            raise TypeError(
                f"The provided class {metadatablock.__class__.__name__} has no metadatablock name and is thus not compatible with this function."
            )

        # Add the metadatablock to the dataset as a dict
        block_name = getattr(metadatablock, "_metadatablock_name")
        self.metadatablocks.update({block_name: metadatablock})

        # ... and to the __dict__
        setattr(self, block_name, metadatablock)

    def add_file(
        self,
        local_path: str,
        dv_dir: str = "",
        categories: List[str] = ["DATA"],
        description: str = "",
    ):
        """Adds a file to the dataset based on the provided path.

        Args:
            local_path (str): Path to the file.
            dv_dir (str, optional): Directory in which the file should be stored in Dataverse. Defaults to "".
            categories (List[str], optional): List of categories to assign to the file. Defaults to ["DATA"].
            description (str, optional): Description of the file. Defaults to "".

        Raises:
            FileExistsError: If the file has already been added to the dataset.
        """

        file = File(
            filepath=local_path,
            directoryLabel=dv_dir,
            description=description,
            categories=categories,
        )

        if file not in self.files:
            self.files.append(file)
        else:
            raise FileExistsError(f"File has already been added to the dataset")

    def add_directory(
        self,
        dirpath: str,
        dv_dir: str = "",
        ignores: List[str] = [r"^\."],
    ) -> None:
        """Adds an entire directory including subdirectories to Dataverse.

        Args:
            dirpath (str): Path to the directory
            include_hidden (bool, optional): Whether or not hidden folders "." should be included. Defaults to False.
            ignores (List[str], optional): List of extensions/directories that should be ignored. Defaults to [].
        """

        self.files += add_directory(
            directory=dirpath,
            directory_label=dv_dir,
            ignore=ignores,
        )

    @staticmethod
    def _has_hidden_dir(path: str, dirpath: str) -> bool:
        """Checks whether a hidden directory ('.') exists in a path."""

        if path == dirpath:
            # For the case of a '.' as dirpath
            return False

        path = path.replace(f"{dirpath}{os.sep}", "")
        dirs = os.path.normpath(path).split(os.sep)
        return any(dir.startswith(".") for dir in dirs)

    @staticmethod
    def _has_ignore_dirs(path: str, dirpath: str, ignores: List[str]) -> bool:
        """Checks whether there are directories that should be ignored"""
        path = path.replace(f"{dirpath}{os.sep}", "")
        dirs = os.path.normpath(path).split(os.sep)

        check = []
        for ignore in ignores:
            for dir in dirs:
                if len(ignore) > 0:
                    check.append(ignore.replace("/", "") in dir)

        return any(check)

    # ! Exporters

    def xml(self) -> str:
        """Returns an XML representation of the dataverse object."""

        # Turn all keys to be camelcase
        fields = self._keys_to_camel({"dataset_version": self.dict()})

        return xmltodict.unparse(fields, pretty=True, indent="    ")

    def dataverse_dict(self) -> dict:
        """Returns a dictionary representation of the dataverse dataset."""

        # Convert all blocks to the appropriate format
        blocks = {}
        for block in self.metadatablocks.values():
            blocks.update(block.dataverse_dict())

        return {"datasetVersion": {"metadataBlocks": blocks}}

    def dataverse_json(self, indent: int = 2) -> str:
        """Returns a JSON representation of the dataverse dataset."""

        return dumps(self.dataverse_dict(), indent=indent, default=str)

    def dict(self, exclude_none: bool = True, **kwargs):
        """Builds the basis of exports towards other formats."""

        data = {"metadatablocks": {}}

        if self.p_id:
            data["dataset_id"] = self.p_id  # type: ignore

        for name, block in self.metadatablocks.items():
            block = block.dict(exclude_none=exclude_none)

            if block != {}:
                data["metadatablocks"][name] = block

        return data

    def yaml(self, exclude_none: bool = True) -> str:
        """Exports the dataset as a YAML file that can also be read by the API"""
        return yaml.dump(
            self.dict(exclude_none=exclude_none),
            Dumper=YAMLDumper,
            default_flow_style=False,
            sort_keys=False,
        )

    def json(self) -> str:
        """Exports the dataset as a JSON file that can also be read by the API"""
        return json.dumps(self.dict(), indent=4, default=str)

    # ! Dataverse interfaces
    def upload(
        self,
        dataverse_name: str,
        n_parallel: int = 1,
    ) -> str:
        """Uploads a given dataset to a Dataverse installation specified in the environment variable.

        Args:
            dataverse_name (str): Name of the target dataverse.
            n_parallel (int, optional): Number of parallel uploads to perform. Defaults to 1.

        Returns:
            str: The identifier of the uploaded dataset.
        """
        self._validate_required_fields()
        self.p_id = upload_to_dataverse(
            json_data=self.dataverse_json(),
            dataverse_name=dataverse_name,
            files=self.files,
            p_id=self.p_id,
            DATAVERSE_URL=str(self.DATAVERSE_URL),
            API_TOKEN=str(self.API_TOKEN),
            n_parallel=n_parallel,
        )

        return self.p_id

    def update(self):
        """Updates a dataset if a p_id has been given."""

<<<<<<< HEAD
        Use this function in conjunction with 'from_dataverse_doi' to edit and update datasets.
        Due to the Dataverse REST API, downloaded datasets won't include contact mails, but in
        order to update the dataset it is required. For this, provide a name and mail for contact.
        EasyDataverse will search existing contacts and when a name fits, it will add the mail.
        Otherwise a new contact is added to the dataset.

        Args:
            contact_name (str, optional): Name of the contact. Defaults to None.
            contact_mail (str, optional): Mail of the contact. Defaults to None.
        """
        self._validate_required_fields()
=======
>>>>>>> 26a38f82
        update_dataset(
            to_change=self._extract_changes(),
            p_id=self.p_id,  # type: ignore
            files=self.files,
            DATAVERSE_URL=str(self.DATAVERSE_URL),  # type: ignore
            API_TOKEN=str(self.API_TOKEN),
        )

    def _extract_changes(self) -> Dict:
        """Extracts the changes that have been made to the dataset."""

        changes = []
        for block in self.metadatablocks.values():
            changes += block.extract_changed()

        return {"fields": changes}

    # ! Validation
    def _validate_required_fields(self):
        """Validates whether all required fields are present and not empty.

        Raises:
            ValueError: If a required field is not present or empty.
        """

        results = []

        for field in REQUIRED_FIELDS:
            results.append(self._validate_required_field(field))

        assert all(
            result for result in results
        ), "Required fields are missing or empty. Please provide a value for these fields."

    def _validate_required_field(self, path: str) -> bool:
        """
        Validates if a required field in the dataset is present and not empty.

        Args:
            path (str): The path of the field to validate.

        Raises:
            ValueError: If the metadatablock specified in the path is not present in the dataset.

        Returns:
            List[bool]: True if the field is present and not empty, False otherwise.
        """

        metadatablock, *field = path.split("/")
        field_path = "/" + "/".join(field)

        if metadatablock not in self.metadatablocks:
            raise ValueError(
                f"Metadatablock '{metadatablock}' is not present in the dataset. Please use 'list_metadatablocks' to see which metadatablocks are registered."
            )

        metadatablock = nob.Nob(self.metadatablocks[metadatablock].dict())
        results = []
        field_exists = False

        for dspath in metadatablock.paths:
            meta_path = "/".join(
                [part for part in str(dspath).split("/") if not part.isdigit()]
            )

            if meta_path != field_path:
                continue
            else:
                field_exists = True

            if metadatablock[dspath].val is None:
                print(
                    f"⚠️ Field '{path}' is empty yet required. Please provide a value for this field."
                )

                results.append(False)

        if not field_exists:
            print(
                f"⚠️ Field '{path}' is not present in the dataset. Please provide a value for this field."
            )

            results.append(False)

        return len(results) == 0

    # ! Utilities
    def list_metadatablocks(self, detailed: bool = False):
        """Lists all metadatablocks present in this dataset instance"""

        for name, block in self.metadatablocks.items():
            if detailed:
                block.info()
            else:
                print(name)

    def list_files(self):
        """Lists all files present in the dataset for inspection"""
        for file in self.files:
            print(file.filepath)

    def replace_file(self, filename: str, local_path: str):
        """Replaces a given file which will be uploaded upon calling the 'update'-method

        Please note, this function is best used when replacing big files when the sole
        purpose is to update a file without downloading it. Hence, this method is best
        used in conjunction with the 'from_dataverse_doi' or 'from_url' method with
        'download_files' set to 'False'.
        """

        file = list(filter(lambda f: f.fileName == filename, self.files))

        if len(file) == 0:
            raise ValueError(
                f"File '{filename}' is not present in the dataset. Please use 'list_files' to see which files are registered."
            )
        elif len(file) > 1:
            raise ValueError(
                "More than one file found under filename '{filename}'. This is actually impossible, but better to have an exception for the exception :-)"
            )

        file[0].local_path = local_path

    @staticmethod
    def _snake_to_camel(word: str) -> str:
        return "".join(x.capitalize() or "_" for x in word.split("_"))

    def _keys_to_camel(self, dictionary: Dict):
        nu_dict = {}
        for key in dictionary.keys():
            if isinstance(dictionary[key], dict):
                nu_dict[self._snake_to_camel(key)] = self._keys_to_camel(
                    dictionary[key]
                )
            else:
                nu_dict[self._snake_to_camel(key)] = dictionary[key]
        return nu_dict

    # ! Overloads
    def __str__(self):
        return self.yaml()

    def __repr__(self):
        return self.yaml()<|MERGE_RESOLUTION|>--- conflicted
+++ resolved
@@ -207,7 +207,9 @@
         Returns:
             str: The identifier of the uploaded dataset.
         """
+
         self._validate_required_fields()
+
         self.p_id = upload_to_dataverse(
             json_data=self.dataverse_json(),
             dataverse_name=dataverse_name,
@@ -221,22 +223,14 @@
         return self.p_id
 
     def update(self):
-        """Updates a dataset if a p_id has been given."""
-
-<<<<<<< HEAD
-        Use this function in conjunction with 'from_dataverse_doi' to edit and update datasets.
-        Due to the Dataverse REST API, downloaded datasets won't include contact mails, but in
-        order to update the dataset it is required. For this, provide a name and mail for contact.
-        EasyDataverse will search existing contacts and when a name fits, it will add the mail.
-        Otherwise a new contact is added to the dataset.
-
-        Args:
-            contact_name (str, optional): Name of the contact. Defaults to None.
-            contact_mail (str, optional): Mail of the contact. Defaults to None.
-        """
-        self._validate_required_fields()
-=======
->>>>>>> 26a38f82
+        """Updates a dataset if a p_id has been given.
+
+        Use this function to update a dataset that has already been uploaded to Dataverse.
+        """
+
+        if not self.p_id:
+            raise ValueError("No dataset identifier has been given.")
+
         update_dataset(
             to_change=self._extract_changes(),
             p_id=self.p_id,  # type: ignore
